--- conflicted
+++ resolved
@@ -14,13 +14,9 @@
 
 const tempVec = new Float32Array(3);
 
-<<<<<<< HEAD
+const ZERO = [0, 0, 0];
+
 export type EventTypes = PointerEvent | MouseEvent | WheelEvent | XRInputSourceEvent;
-=======
-const ZERO = [0, 0, 0];
-
-export type EventTypes = PointerEvent | MouseEvent | XRInputSourceEvent;
->>>>>>> 5bbb4301
 
 /** Global target for {@link Cursor} */
 class CursorTargetEmitters<T> {
@@ -646,13 +642,9 @@
         s.addEventListener('inputsourceschange', onInputSourcesChange);
 
         this._onDeactivateCallbacks.push(() => {
-<<<<<<< HEAD
             this.changeXRInputSource(null);
 
-            if (!this.engine.xrSession) return;
-=======
             if (!this.engine.xr) return;
->>>>>>> 5bbb4301
             s.removeEventListener('select', onSelect);
             s.removeEventListener('selectstart', onSelectStart);
             s.removeEventListener('selectend', onSelectEnd);
