--- conflicted
+++ resolved
@@ -188,12 +188,8 @@
         this._collisionMask = 1 << this.collisionGroup;
 
         if (this.handedness == 0) {
-<<<<<<< HEAD
-            const inputComp = this.object.getComponent(InputComponent);
-=======
             const inputCompObj = this.inputObject || this.object;
-            const inputComp = inputCompObj.getComponent('input');
->>>>>>> 7342d9c5
+            const inputComp = inputCompObj.getComponent(InputComponent);
             if (!inputComp) {
                 console.warn(
                     'cursor component on object',
